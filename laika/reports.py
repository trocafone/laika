--- conflicted
+++ resolved
@@ -322,12 +322,7 @@
         self.redash_url = None
         self.query_id = None
         super(RedashReport, self).__init__(*args, **kwargs)
-<<<<<<< HEAD
-        self.file_formatter = FilenameFormatter(self.conf)
-        logging.info(self.format_parameters())
-=======
         self.formatter = FilenameFormatter(self.conf)
->>>>>>> 7d71db48
 
     def process(self):
         logging.info('Retrieving query %s from %s', self.query_id,
@@ -372,15 +367,8 @@
         raise ReportError('Query failed to refresh')
 
     def format_parameters(self):
-<<<<<<< HEAD
-        params = {}
-        if self.parameters:
-            params = {'p_' + key: self.file_formatter.format(val) for (key, val) in six.iteritems(self.parameters)}
-        return params
-=======
         return {'p_' + key: self.formatter.format(val)
                 for key, val in six.iteritems(self.parameters)}
->>>>>>> 7d71db48
 
 
 class BashReport(BasicReport):
@@ -1317,7 +1305,7 @@
 
             query_arguments = {'title': filename, 'parents': parents, 'mimeType': self.mime_type}
             if self.team_drive_id is not None:
-                query_arguments['parents'][0].update({'kind': 'drive#fileLink', 
+                query_arguments['parents'][0].update({'kind': 'drive#fileLink',
                                                       'teamDriveId': self.team_drive_id})
 
             # Generating an io object with the spreadsheet
