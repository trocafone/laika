# -*- coding: utf-8 -*-

import os
import imp
import pytz
import json
import datetime as dt
import numpy as np
import pandas as pd
import ftplib
import logging
import smtplib
import requests
import shlex
import six
import subprocess
import time

from datetime import datetime
from dateutil.relativedelta import relativedelta, MO
from string import Formatter
from shutil import copyfileobj

from email import encoders
from email.utils import COMMASPACE
from email.mime.base import MIMEBase
from email.mime.multipart import MIMEMultipart
from email.mime.text import MIMEText
from email.mime.image import MIMEImage


class ReportError(Exception):
    """ An exception to denote that report generation failed """


def get_json_credentials(laika_object):
    """
    Returns parsed content of credentials file for a given report or result.
    """
    profile = laika_object.conf['profiles'][laika_object.profile]
    data = json.loads(profile['credentials'])
    return data


def is_buffer(data):
    """ Returns true if data looks like a file-like object. """
    return hasattr(data, 'read') and hasattr(data, 'write')


class BasicReport(object):
    """
    Report base class. All the keyword arguments will be set as object
    attributes to use in subclasses.
    """

    def __init__(self, conf, **kwargs):
        self.conf = conf
        for key, value in kwargs.items():
            setattr(self, key, value)

    def process(self):
        """
        Executes the report process. The logic of the process must be defined
        in subclasses. Must return the data to be used by the result class.
        """
        pass


class ModuleReport(BasicReport):
    """
    Allows to execute custom Report classes.

    This report loads a python file from result_file parameter, instantiates a
    class, defined in result_class parameter, executes process method and
    returns it's result value.
    Instantiated class must be a BasicReport at least.
    """

    def __init__(self, conf, **kwargs):
        self.kwargs = kwargs
        super(ModuleReport, self).__init__(conf, **kwargs)

    def process(self):
        # TODO: rename the parameters from result_.. to report_.. or something
        # alike (or maybe refactor both ModuleResult and ModuleReport)
        module_name = os.path.basename(self.result_file).split('.')[0]
        module = imp.load_source(module_name, self.result_file)
        klass = module.__dict__[self.result_class]
        result = klass(self.conf, **self.kwargs)
        return result.process()


class ReportFormatter(object):
    """
    Formats some string which may contain any key with curly braces notation,
    like this: {now}.
    Dates are always datetimes in isoformat (YYYY-mm-dd HH:MM:SS). It also
    converts it to global/report timezone, if it's present, otherwise all the
    dates are in utc.
    Also, accepts variables argument. Vars are a dictionary with values to
    replace in the template previous to formatting.

    To see complete tutorial on formatting check the documentation.

    Example usage:

    >>> formatter = ReportFormatter()
    >>> formatter.format('{t}')
    '2016-02-10 00:00:00'

    >>> formatter.format('{t-3d}')
    '2016-02-07 00:00:00'

    >>> formatter.format('{t-1m}')
    '2016-01-10 00:00:00'

    Example with variables:
    >>> formatter = ReportFormatter(variables={'foo': 'bar', 'yesterday': '{t-1d}'})
    >>> formatter.format('{foo}')
    'bar'

    >>> formatter.format('{yesterday}')
    '2016-02-09 00:00:00'

    """

    def __init__(self, conf=None, variables=None, **kwargs):
        self.conf = conf
        self.variables = variables

    def _to_format(self, value, fname=None):
        """ Converts the datetime value to isoformatted string. """
        return value.strftime('%Y-%m-%d %H:%M:%S')

    def _apply_variables(self, report_string):
        if self.variables:
            report_string = report_string.format(**self.variables)
        return report_string

    def get_now(self):
        tz = getattr(self, 'timezone', None) or self.conf.timezone
        tz = pytz.timezone(tz) if tz else pytz.utc
        return tz.localize(datetime.strptime(self.conf.now, '%Y-%m-%d %H:%M:%S')
                           if self.conf.now is not None else datetime.now())

    def format(self, report_string):
        """
        Formats the report string. If it contains valid keys, replaces them by
        the respective value. If key does not exists, throws KeyError.
        """
        report_string = self._apply_variables(report_string)
        formatter = Formatter()
        now = self.get_now()
        format_params = {}
        fnames = [fname for _, fname, _, _ in formatter.parse(report_string) if fname]

        time_dict = {'hour': 0, 'minute': 0, 'second': 0, 'microsecond': 0}
        for fname in fnames:
            sep = '-' if '-' in fname else '+'
            splitted = fname.split(sep)
            d = splitted.pop(0).strip()
            result = now
            replacements = None

            if d == 'now':
                pass
            elif d.lower() == 't' or d.lower() == 'd':
                replacements = time_dict
            elif d == 'm':
                replacements = dict(day=1, **time_dict)
            elif d.lower() == 'y':
                replacements = dict(day=1, month=1, **time_dict)
            elif d.lower() == 'h':
                replacements = dict(minute=0, second=0, microsecond=0)
            elif d == 'M':
                replacements = dict(second=0, microsecond=0)
            elif d.lower() == 'w':  # Start of week (Monday)
                start_of_week = now + relativedelta(days=-now.weekday())
                result = datetime.combine(start_of_week.date(), dt.time())
            else:
                continue

            if splitted:
                modifier = splitted[0].strip()
                magnitude = modifier[-1]
                quantity = int(sep + modifier[:-1])
                argument = {
                    'y': 'years',
                    'm': 'months',
                    'd': 'days',
                    'h': 'hours',
                    'M': 'minutes',
                    'w': 'weeks',
                    'f': 'weekday'
                }.get(magnitude, None)
                if magnitude == 'f':
                    # Move the date to a specific relative Monday
                    quantity = MO(quantity)
                result = result + relativedelta(**{argument: quantity})

            if replacements is not None:
                result = result.replace(**replacements)

            format_params[fname] = self._to_format(result, fname)

        return report_string.format(**format_params)


class FilenameFormatter(ReportFormatter):
    """
    Acts like ReportFormatter, but the output date format depends on formatted
    key. For example, if the key is {y}, the date is formatted as '%Y', instead
    of the isoformat.
    """

    def _to_format(self, value, fname=None):
        splitted = fname.split('-' if '-' in fname else '+')
        key = splitted.pop(0).strip()
        f = dict(zip('yYmdDhHM', 'YYmddHHM')).get(key, None)
        return value.strftime('%' + f) if f else value


class FormattedReport(BasicReport):
    """ Report that holds a ReportFormatter instance """

    def __init__(self, conf, *args, **kwargs):
        self.variables = None
        BasicReport.__init__(self, conf, *args, **kwargs)
        self.formatter = ReportFormatter(self.conf, self.variables)


class FileReport(FormattedReport):
    """
    Report that reads from file on path defined by filename parameter.
    Based on extension of given filename, file is parsed as pandas.DataFrame.
    If raw parameter is True, reads the file into a buffer without parsing.
    """

    filename = None
    raw = False
    encoding = 'utf-8'
    extra_args = {}
    converters = {}

    def __init__(self, *args, **kwargs):
        super(FileReport, self).__init__(*args, **kwargs)
        self.file_formatter = FilenameFormatter(self.conf)
        self.filename = self.file_formatter.format(self.filename)
        self.extension = self.filename.split('.')[-1]

    def process_path_or_buff(self, path_or_buf):
        args = dict(encoding=self.encoding)
        args.update(self.extra_args)
        if self.raw:
            if is_buffer(path_or_buf):
                s = six.BytesIO()
                s.write(path_or_buf.read())
                return s
            else:
                return path_or_buf
        if self.extension in {'json'}:
            return pd.read_json(path_or_buf, **args)
        elif self.extension in {'csv'}:
            return pd.read_csv(path_or_buf, **args)
        elif self.extension in {'tsv'}:
            return pd.read_csv(path_or_buf, sep='\t', **args)
        elif self.extension in {'xls', 'xlsx', 'xlsm'}:
            args['converters'] = {k: eval(v) for k, v in self.converters.items()}
            return pd.read_excel(path_or_buf, **args)
        else:
            raise ReportError('Unknown file type! Please, use raw = True.')

    def process(self):
        with open(self.filename) as f:
            return self.process_path_or_buff(f)


class QueryReport(FormattedReport):
    """
    Makes a query to a given sqlalchemy connection.
    The query is supposed to be a sql that the connection understands.
    """

    def __init__(self, *args, **kwargs):
        self.query_file = None
        self.query = None
        super(QueryReport, self).__init__(*args, **kwargs)

        from sqlalchemy import create_engine
        logging.info('Connecting to %s', self.connection)
        constring = self.conf['connections'][self.connection]['constring']
        self.engine = create_engine(constring)

    def process(self):
        with open(self.query_file) as f:
            logging.info('Executing query from %s', self.query_file)
            query = self.formatter.format(f.read())
            df = pd.read_sql_query(query, con=self.engine)
        return df


class RedashReport(FormattedReport):
    """
    Retrieves data from re:dash API. Makes a GET request to the endpoint.
    Needs redash_url, query_id and api_key in order to work (api_key can be
    for query or for user).
    If refresh set to True, makes a POST request to refresh the query and
    waits for the response before moving forward. The api_key must be of the
    user type for this to work.
    """
    refresh = False
    max_retries = 60
    sleep_time = 1
    parameters = {}

    def __init__(self, *args, **kwargs):
        self.api_key = None
        self.redash_url = None
        self.query_id = None
        super(RedashReport, self).__init__(*args, **kwargs)

    def process(self):
        logging.info('Retrieving query %s from %s', self.query_id,
                     self.redash_url)
        requests_session = requests.Session()
        requests_session.headers.update({'Authorization': 'Key {}'.format(self.api_key)})
        result_id = ''
        if self.refresh:
            result_id = self.refresh_query(requests_session)

        path = '{}/api/queries/{}/results{}.json'.format(self.redash_url,
                                                         self.query_id,
                                                         result_id)
        response = requests_session.get(path, params=self.format_parameters())

        data = response.json()['query_result']['data']
        return pd.DataFrame(data['rows'])

    def refresh_query(self, requests_session):
        logging.info('Refreshing query')
        path = '{}/api/queries/{}/refresh'.format(self.redash_url, self.query_id)
        response = requests_session.post(path, params=self.format_parameters())

        return self.poll_job(requests_session, response.json()['job'])

    def poll_job(self, requests_session, job):
        SUCCESS = 3
        FAILURE = 4
        retries = 0
        while job['status'] not in (SUCCESS, FAILURE):
            response = requests_session.get('{}/api/jobs/{}'.format(self.redash_url, job['id']))
            job = response.json()['job']
            time.sleep(self.sleep_time)
            retries += 1
            if retries > self.max_retries:
                raise ReportError('Exceeded max number of retries: %s', self.max_retries)

        logging.info('The query finished refreshing after %s retries', retries)
        if job['status'] == SUCCESS:
            return '/' + str(job['query_result_id'])

        raise ReportError('Query failed to refresh')

    def format_parameters(self):
        params = {}
        if self.parameters:
            params = {'p_' + key: val for (key, val) in six.iteritems(self.parameters)}
        return params


class BashReport(BasicReport):
    """
    Executes a Bash script and returns it's stdout.
    Script can be defined as inline command via script parameter, or path to
    bash file via script_file parameter.
    If result_type is "json" (default) or "csv" then the output is parsed as
    pandas.DataFrame. If result_type is "raw" then the ouput is returned as
    buffer.
    """
    encoding = 'utf-8'
    result_type = 'json'

    def __init__(self, *args, **kwargs):
        self.script_file = None
        self.script = None
        super(BashReport, self).__init__(*args, **kwargs)

    def process(self):
        command = shlex.split(self.script) if self.script else ['/bin/bash', self.script_file]

        logging.info('Running %s', ' '.join(command))
        p = subprocess.Popen(command, stdout=subprocess.PIPE)

        output = p.communicate()[0]
        if self.result_type == 'json':
            result = pd.read_json(output)
        elif self.result_type == 'csv':
            result = pd.read_csv(output, encoding=self.encoding)
        elif self.result_type == 'raw':
            result = output
        else:
            raise ReportError('Unknown result type: {}!'.format(self.result_type))

        return result


class TrackeameReport(BashReport):
    """
    Runs a bash script that runs a .jar to get data from Trackeame/ClickLAB.

    Requires report_id and report_filename to be defined.
    """
    date = "{Y}-{m}-{d}"
    report_id = None
    report_filename = None

    def __init__(self, *args, **kwargs):
        super(TrackeameReport, self).__init__(*args, **kwargs)

        ff = FilenameFormatter(self.conf)
        self.date = ff.format(self.date)
        self.script = "java -jar {jar_path} -B \"{url}\" -C \"{user}\" \
            -S \"{password}\" -P \"{dir}\" -N \"{report_id}\" -D {date}"
        self.result_type = 'raw'
        self.file_date = self._date_to_file_date()
        self.file_name = self.report_filename.format(date=self.file_date)

        data = get_json_credentials(self)
        self.user_name = data["user_name"]
        self.password = data["password"]
        self.url = data["url"]
        self.script = self.script.format(jar_path=self.jar_path,
                                         url=self.url,
                                         user=self.user_name,
                                         password=self.password,
                                         dir=self.directory,
                                         report_id=self.report_id,
                                         date=self.date
                                         )

    def process(self):
        super(TrackeameReport, self).process()
        df = pd.read_csv(self.directory + "/" + self.file_name, sep='\t',
                         encoding=self.encoding)
        os.remove(self.directory + "/" + self.file_name)
        return df

    def _date_to_file_date(self):
        dto = dt.datetime.strptime(self.date, '%Y-%m-%d')
        file_date = dto - dt.timedelta(days=1)
        return file_date.strftime('%Y-%m-%d')


class AdwordsReport(BasicReport):
    """
    Downloads reports from Google Adwords, using googleads library.

    report_definition parameter is passed directly to ReportDownloader's
    DownloadReport method, so you may want to check google's documentation for
    report definition. As report definitions may be extensive, you can use
    report definition from another adwords report, specifiyng reportName
    parameter.

    A report is downloaded for some customer defined via client_customer_ids
    parameter. If this parameter is a list of customer ids, then results are
    appendend in one report.

    Resulting report is always returned as buffer.
    """
    dateRangeType = None
    date_range = {'min': '{Y-1d}{m-1d}{d-1d}', 'max': '{Y-1d}{m-1d}{d-1d}'}

    adwords_service_version = 'v201809'

    def __init__(self, *args, **kwargs):
        self.report_definition = None
        super(AdwordsReport, self).__init__(*args, **kwargs)

        self.formatter = FilenameFormatter(*args)

        if self.report_definition is None:
            self.report_definition = self.load_report(self.reportName)

        if not isinstance(self.client_customer_ids, (list, tuple)):
            self.client_customer_ids = [self.client_customer_ids]

        date_range_type = self.dateRangeType or self.report_definition['dateRangeType']
        self.report_definition['dateRangeType'] = date_range_type

        if date_range_type == 'CUSTOM_DATE':
            self.report_definition['selector']['dateRange'] = {
                'min': self.formatter.format(self.date_range['min']),
                'max': self.formatter.format(self.date_range['max'])
            }

        from googleads import adwords

        creds = self.conf['profiles'][self.profile]['credentials']
        self.ads_client = adwords.AdWordsClient.LoadFromString(creds)

    def load_report(self, name):
        for key, report in self.conf['reports'].items():
            if report['type'] == 'adwords' and 'report_definition' in report:
                definition = report['report_definition']
                if definition['reportName'] == name:
                    return definition.copy()

    def process(self):
        report_downloader = self.ads_client.GetReportDownloader(version=self.adwords_service_version)
        first_client_id_processed = False
        result = six.BytesIO()
        for customer_id in self.client_customer_ids:
            report_downloader.DownloadReport(
                self.report_definition, result,
                skip_report_header=first_client_id_processed,
                skip_column_header=first_client_id_processed,
                skip_report_summary=True, include_zero_impressions=False,
                client_customer_id=customer_id
            )
            first_client_id_processed = True
        return result


class FacebookInsightsReport(BasicReport):
    """
    Retrieves the data from the insights endpoint of Facebook's graph API.
    More info on Facebook's insights API: https://developers.facebook.com/docs/marketing-api/insights

    Report requieres an object_id, and a set of params to add to the request.
    You can override the defaults via "params" parameter.
    By default, gets the impressions and the reach on the ad level.

    The report is generated via Facebook's API async job, the result of which
    is polled every few seconds, defined via sleep_per_tick parameter.
    """

    defaults = {
        'level': 'ad',
        'limit': 10000000,
        'filtering': '[{"operator": "NOT_IN", "field": "ad.effective_status", "value": ["DELETED"]}]',
        'fields': 'impressions,reach',
        'action_attribution_windows': '28d_click'
    }
    api_version = 'v3.2'
    base_url = 'https://graph.facebook.com/{}/{}'
    endpoint = '/insights'
    job_results_limit = 500
    sleep_per_tick = 60
    since = '{Y-1d}-{m-1d}-{d-1d}'
    until = '{Y-1d}-{m-1d}-{d-1d}'

    def __init__(self, *args, **kwargs):
        self.object_id = None
        super(FacebookInsightsReport, self).__init__(*args, **kwargs)
        self.formatter = FilenameFormatter(*args)

        self.url = self.base_url + self.endpoint

        d = self.defaults.copy()
        d.update(self.params)

        if not any(k in d for k in ('date_preset', 'time_range', 'time_ranges')):
            since = self.formatter.format(self.since)
            until = self.formatter.format(self.until)
            time_range = '"since":"{}","until":"{}"'.format(since, until)
            d.update({'time_range': '{' + time_range + '}'})

        self.params = d

        self.access_token = get_json_credentials(self)['access_token']

        self.params.update({'access_token': self.access_token})
        logging.getLogger("requests").setLevel(logging.WARNING)

    def wait_for_job_completion(self, job_id):
        tic = 0
        while True:
            # TODO: this loop keeps running forever sometimes. We need to
            # investigate a bit more about this job status response.

            r = requests.get(self.base_url.format(self.api_version, job_id),
                             params={'access_token': self.access_token})
            res = r.json()

            if 'error' in res and res['error']['code'] == 17:
                # User request limit reached, account disabled for 1 minute
                logging.info('Error %s, waiting 61s', res['error']['message'])
                time.sleep(61)
                continue

            status = res['async_status']

            if status == 'Job Completed' and res['async_percent_completion'] == 100:
                break
            elif status == 'Job Not Started' or res['is_running']:
                if tic % 3 == 0:
                    logging.info('Job running, completion percentage: %d', res['async_percent_completion'])
                time.sleep(self.sleep_per_tick)
                tic += 1
                continue
            raise ReportError('Job failed with status: %s', res['async_status'])

    def results_from_response(self, res):
        # TODO: here i'm assuming that the attribution window is not a list
        attr_window = self.params['action_attribution_windows']

        action_breakdown = self.params.get('action_breakdowns', None)

        d = res.json()
        r = []
        for item in d.copy()['data']:
            acts = item.pop('actions', [])
            for act in acts:
                if attr_window in act:
                    if action_breakdown and action_breakdown in act:
                        action_type = act[action_breakdown]
                    else:
                        action_type = act['action_type']
                    item['action.' + action_type] = act[attr_window]
            rs = item.pop('relevance_score', {})
            for k, v in rs.items():
                item['relevance_score.' + k] = v
            r.append(item)
        return r

    def process(self):
        logging.info('Programming report job')
        url = self.url.format(self.api_version, self.object_id)
        r = requests.post(url, params=self.params)

        if 'report_run_id' not in r.json():
            raise ReportError('Could not retrieve the report: %s', r.text)
        report_run_id = r.json()['report_run_id']
        logging.info('Got report job id: %s', report_run_id)

        self.wait_for_job_completion(report_run_id)
        logging.info('Job finished! asking for results')

        params = {'access_token': self.access_token, 'limit': self.job_results_limit,
                  'fields': self.params['fields']}
        url = self.url.format(self.api_version, report_run_id)
        resp = requests.get(url, params=params)
        result = pd.DataFrame(self.results_from_response(resp))

        d = resp.json()
        while 'next' in d['paging']:
            resp = requests.get(d['paging']['next'])
            d = resp.json()
            result = result.append(self.results_from_response(resp), ignore_index=True)

        logging.info('Finished retreiving results')
        return result


class RTBHouseReport(FormattedReport):
    """
    Retrieves marketing campaigns' costs for all the campaigns (advertisers)
    for your account.

    Requires rtbhouse_sdk package.
    """
    group_by = None
    convention_type = None

    campaign_names = {}
    column_names = {}

    def __init__(self, conf, **kwargs):
        super(RTBHouseReport, self).__init__(conf, **kwargs)
        from rtbhouse_sdk.reports_api import ReportsApiSession

        logging.info('Starting RTBHouse report acquisition.')
        self.formatter = FilenameFormatter(conf)

        creds = get_json_credentials(self)
        self.api = ReportsApiSession(creds['username'], creds['password'])

    def process(self):
        stats = []
        for advertiser in self.get_campaigns_info():
            advertiser_stats = self.get_campaigns_stats(advertiser['hash'])
            for advertiser_stat in advertiser_stats:
                advertiser_stat.update(advertiser)
            stats += advertiser_stats

        logging.info('{} campaigns costs fetched.'.format(len(stats)))

        costs_df = pd.DataFrame(stats)
        for campaign_id, campaign_name in self.campaign_names.items():
            costs_df.loc[costs_df['hash']==campaign_id, 'name'] = campaign_name

        costs_df.rename(columns=self.column_names, inplace=True)
        return costs_df

    def get_campaigns_info(self):
        logging.info('Acquiring account campaigns.')
        advertisers = self.api.get_advertisers()
        logging.debug('{} campaigns available.'.format(len(advertisers)))
        return advertisers

    def get_campaigns_stats(self, campaign_id):
        logging.info('Acquiring {} campaign stats.'.format(str(campaign_id)))
        campaign_stats = self.api.get_campaign_stats_total(campaign_id,
                                                           self.formatter.format(self.day_from),
                                                           self.formatter.format(self.day_to),
                                                           self.group_by,
                                                           self.convention_type)
        return list(campaign_stats)


class RakutenReport(FormattedReport):
    """
    Rakuten marketing reports acquisition.
    The reported specified by name is requested to Rakuten API with the
    corresponding filters defined by the user.
    https://advhelp.rakutenmarketing.com/hc/en-us/articles/206630745
    """
    filters = {}
    url_template = 'https://ran-reporting.rakutenmarketing.com/en/reports/{report_name}/filters'

    def __init__(self, conf, *args, **kwargs):
        super(RakutenReport, self).__init__(conf, *args, **kwargs)
        msg = 'Starting Rakuten "{report_name}" report acquisition.'
        logging.info(msg.format(report_name=self.report_name))
        self.formatter = FilenameFormatter(conf)

        self.token = get_json_credentials(self)['token']

    def process(self):
        params = {k: self.formatter.format(v) for k, v in self.filters.items()}

        msg = 'Requesting {report_name} report with {filters} filters.'
        logging.info(msg.format(report_name=self.report_name, filters=params))

        params['token'] = self.token
        url = self.url_template.format(report_name=self.report_name)
        response = requests.get(url, params=params)

        result = six.BytesIO(response.content)
        result.seek(0)
        report_df = pd.read_csv(result)

        msg = 'Report {report_name} downloaded. {lines} lines fetched.'
        logging.info(msg.format(report_name=self.report_name, lines=len(report_df)))

        return report_df


class DownloadFromS3(FileReport):
    """
    Downloads an object from Amazon S3. Object's location is defined by bucket
    and filename parameters (filename is the key of the object in S3).

    The resulting object is processed as with FileReport's logic (i.e. parsed
    as pandas.DataFrame if filename's extension is csv-like).
    """

    def __init__(self, *args, **kwargs):
        super(DownloadFromS3, self).__init__(*args, **kwargs)
        import boto3

        self.credentials = get_json_credentials(self)

        key_id = self.credentials['aws_access_key_id']
        logging.info('Connecting to s3 using key %s', key_id)
        self.s3 = boto3.client('s3', **self.credentials)

    def process(self):
        logging.info('Downloading file %s from bucket %s', self.filename, self.bucket)
        obj = self.s3.get_object(Bucket=self.bucket, Key=self.filename)

        return self.process_path_or_buff(obj['Body'])


class Result(object):
    """
    Result baseclass. Every result must inherit from it.

    Kwargs are saved as attributes on every instance.
    """

    def __init__(self, conf, data, **kwargs):
        self.conf = conf
        self.data = data
        for key, value in kwargs.items():
            setattr(self, key, value)

    def save(self):
        """ Saves the data. Must be implemented in subclasses. """
        pass


class ModuleResult(Result):
    """
    Allows to execute custom Result classes.

    This result loads a python file from result_file parameter, instantiates a
    class, defined in result_class parameter, and executes save method.
    Instantiated class must be a Result at least.
    """

    def __init__(self, conf, data, **kwargs):
        self.kwargs = kwargs
        super(ModuleResult, self).__init__(conf, data, **kwargs)

    def save(self):
        module_name = os.path.basename(self.result_file).split('.')[0]
        module = imp.load_source(module_name, self.result_file)
        klass = module.__dict__[self.result_class]
        result = klass(self.conf, self.data, **self.kwargs)
        result.save()


class FileResult(Result):
    """
    Abstract result class for working with files or buffers. Decides how to write
    the file based on it's extension and formats the output filename.
    """

    encoding = 'utf-8'
    filename = 'output.csv'
    index = True
    float_format = None
    header = True
    variables = None

    def __init__(self, *args, **kwargs):
        super(FileResult, self).__init__(*args, **kwargs)
        self.extension = self.filename.split('.')[-1]
        self.file_formatter = FilenameFormatter(self.conf, self.variables)
        self.raw = not isinstance(self.data, (pd.DataFrame, pd.Panel))

    def get_filename(self):
        """
        Returns formatted filename. Replaces curly braced letters with
        it's equivalent strftime representation.
        """
        return self.file_formatter.format(self.filename)

    def write_data(self, path_or_buf):
        """
        Writes data to a file on given path or to passed buffer. Excel
        formats are written as excel files, tsv as tab separated values and the
        rest as csv.
        """
        args = dict(encoding=self.encoding, index=self.index,
                    float_format=self.float_format, header=self.header)
        if self.extension in {'xls', 'xlsx', 'xlsm'}:
            self.data.to_excel(path_or_buf, engine='xlsxwriter', **args)
        else:
            if self.extension in {'tsv'}:
                args['sep'] = '\t'
            if six.PY2 or isinstance(path_or_buf, six.string_types):
                self.data.to_csv(path_or_buf, **args)
            else:
                # Workaround to pandas not being able to write to BytesIO in Python 3
                s = self.data.to_csv(**args)
                path_or_buf.write(s.encode(self.encoding))

    def get_buffer(self):
        """
        Returns a buffer with file data. Useful for attaching buffer to
        requests, emails, etc. instead of writing to disk.
        """

        if is_buffer(self.data):
            self.data.seek(0)
            return self.data

        io = six.BytesIO()
        if self.raw:
            io.write(self.data)
        elif self.extension in {'xls', 'xlsx', 'xlsm'}:
            writer = pd.ExcelWriter(io, engine='xlsxwriter')
            self.write_data(writer)
            writer.save()
        else:
            self.write_data(io)
        io.seek(0)
        return io


class WriteToFile(FileResult):
    """
    Result that writes the data to a file on given path defined via filename
    parameter.
    """

    def save(self):
        filename = self.get_filename()
        logging.info('Writing result to %s', filename)

        if self.raw:
            mode = 'w+' + ('b' if isinstance(self.data, bytes) else '')
            with open(filename, mode) as f:
                if is_buffer(self.data):
                    self.data.seek(0)
                    copyfileobj(self.data, f)
                else:
                    f.write(self.data)
        else:
            self.write_data(filename)


class SendEmail(FileResult):
    """
    Sends result as attachment to an email.

    Needs a connection of type 'email', and a credentials json file with
    username and password in order to send the email. Also, at least one
    recipient is required. Recipients can be specified as json list.

    Other parameters are filename, user, subject and body. Body can be
    formatted the same way filename does, so you can include dates to body
    template.

    You can add a list of extra messages via extra_text parameter, and add some
    image attachments as buffers. Report result is attached by default, you
    can disable it setting attach_data parameter to False.
    """

    body = 'Report generated {Y}-{m}-{d} {H}:{M}'
    recipients = []
    attachments = []
    extra_text = []
    user = None
    subject = None
    attach_data = True

    def __init__(self, *args, **kwargs):
        super(SendEmail, self).__init__(*args, **kwargs)

        if not self.recipients:
            raise ReportError('Email must have recipients!')

        self.credentials = get_json_credentials(self)

        self.conn_config = self.conf['connections'][self.connection]

    def save(self):
        """
        Sends an email with data attached to it.
        """
        smtp_user = self.credentials['username']
        smtp_pwd = self.credentials['password']
        FROM = self.user or smtp_user
        TO = self.recipients if type(self.recipients) is list else [self.recipients]
        body = self.file_formatter.format(self.body)
        subject = self.file_formatter.format(self.subject)

        message = MIMEMultipart()
        message['Subject'] = subject
        message['From'] = FROM
        message['To'] = COMMASPACE.join(TO)
        message.attach(MIMEText(body, 'plain', 'utf-8'))

        for text in self.extra_text:
            if isinstance(text, six.string_types):
                text = MIMEText(text, 'plain', 'utf-8')
            message.attach(text)

        for attachment in self.attachments:
            fp = open(attachment, 'rb')
            img = MIMEImage(fp.read())
            fp.close()
            img.add_header('Content-ID', '<{}>'.format(attachment))
            message.attach(img)

        logging.info('Email subject: %s, recipients %s', subject, COMMASPACE.join(TO))

        if self.attach_data:
            string_io = self.get_buffer()
            filename = self.get_filename()
            part = MIMEBase('application', 'octet-stream')
            part.set_payload(string_io.read())
            encoders.encode_base64(part)
            part.add_header('Content-Disposition', 'attachment; filename="{}"'.format(filename))
            message.attach(part)

        host, port = self.conn_config['host'], self.conn_config['port']
        try:
            logging.info('Using smtp host: %s', host)
            server = smtplib.SMTP(host, port)
            server.ehlo()
            server.starttls()
            server.ehlo()
            server.login(smtp_user, smtp_pwd)
            server.sendmail(FROM, TO, message.as_string())
            server.close()
            logging.info('Successfully sent the mail')
        except Exception as e:
            logging.error('Failed to send mail: %s', str(e))


class UploadToFtp(FileResult):
    """
    Uploads the result as binary to a ftp server.

    The file is first uploaded as "buffer.txt", and then renamed into filename.
    """

    def __init__(self, *args, **kwargs):
        super(UploadToFtp, self).__init__(*args, **kwargs)

        self.credentials = get_json_credentials(self)

        self.conn = self.conf['connections'][self.connection]

    def save(self):
        """ Saves the file on the initial directory on ftp server. """
        ftp_user = self.credentials['username']
        ftp_password = self.credentials['password']
        ftp_host = self.conn['host']

        logging.info('Connecting to ftp server: %s', ftp_host)
        ftp = ftplib.FTP(ftp_host)
        ftp.login(ftp_user, ftp_password)

        string_io = self.get_buffer()
        filename = self.get_filename()
        intermediate_name = 'buffer.txt'
        logging.info('Uploading %s', filename)
        ftp.storbinary('STOR %s' % intermediate_name, string_io)
        ftp.rename(intermediate_name, filename)
        ftp.close()

        logging.info('Successfully uploaded the file %s', filename)


class UploadToSftp(FileResult):
    """
    Uploads the result to an SFTP server. Requires credentials to appoint to
    some file with the private key.
    """

    def __init__(self, *args, **kwargs):
        self.private_key = None
        self.username = ''
        self.password = None
        super(UploadToSftp, self).__init__(*args, **kwargs)

        self.credentials = get_json_credentials(self)

        self.username = self.username or self.credentials.get('username', '')
        self.password = self.password or self.credentials.get('password')

        self.conn = self.conf['connections'][self.connection]

    def save(self):
        import paramiko
        logging.info('Connecting to SFTP server: %s', self.conn['host'])

        if 'private_key' in self.credentials:
            pkey_file = self.credentials['private_key']
            rsa_key = paramiko.RSAKey.from_private_key_file(pkey_file)
        else:
            rsa_key = None

        transport = paramiko.Transport((self.conn['host'], self.conn['port']))
        transport.connect(username=self.username, password=self.password, pkey=rsa_key)
        sftp = paramiko.SFTPClient.from_transport(transport)
        filename = self.get_filename()
        logging.info('Uploading %s', filename)
        try:
            sftp.putfo(self.get_buffer(), self.folder + filename)
            logging.info('Successfully uploaded the file  %s', filename)
        finally:
            sftp.close()


def create_drive(profile, grant):
    from httplib2 import Http
    from apiclient import discovery
    from pydrive.auth import GoogleAuth
    from pydrive.drive import GoogleDrive
    from oauth2client.service_account import ServiceAccountCredentials
    """auth google drive, used in both classes"""
    # Authorization method taken from here:
    # http://stackoverflow.com/questions/22555433/pydrive-and-google-drive-automate-verification-process
    logging.info('Authorizing as %s', profile['name'])
    creds = json.loads(profile['credentials'])
    credentials = ServiceAccountCredentials.from_json_keyfile_dict(
        creds, 'https://www.googleapis.com/auth/drive')
    credentials.authorize(Http())
    credentials = credentials.create_delegated(grant)
    gauth = GoogleAuth()
    # I repeat steps from GoogleAuth.Authorize method
    # https://github.com/googledrive/PyDrive/blob/1.3.1/pydrive/auth.py#L513
    # in order to assign credentials and tweak discovery build parameters
    # (to ignore cache discovery)
    gauth.credentials = credentials
    http = Http(timeout=gauth.http_timeout)
    credentials.authorize(http)
    gauth.service = discovery.build('drive', 'v2', http=http, cache_discovery=False)
    return GoogleDrive(gauth)


class DownloadFromGoogleDrive(FileReport):
    """
    Downloads a file from Google Drive.

    File is specified via file_id or searched by filename. If filename is used,
    it can be combined with folder_id (to search for file in that exact folder),
    folder name (to search first for folder, and then for filename inside), or
    with folder and subfoler (to search for folder/subfolder/filename
    structure).

    The resulting file is converted to pandas.DataFrame or to buffer using
    logic from FileReport.

    Needs a google drive service account credentials in order to download the
    file headlessly.
    """
    folder = None
    folder_id = None
    subfolder = None
    file_id = None
    result_file = None
    mimetype = None

    def __init__(self, *args, **kwargs):
        super(DownloadFromGoogleDrive, self).__init__(*args, **kwargs)
        profile = self.conf['profiles'][self.profile]
        self.drive = create_drive(profile, self.grant)

    def process(self):
        """
        Saves the data from google drive as a dataframe or a file.

        File is retrieved by id or searched by filename.
        If file doesn't exists or the folder is empty it raises an error.
        Mimetype needs to be specified if we want a certain type of file.
        """
        # cleans the result for multiple runs
        self.result_file = None
        parent_file = None

        # if the file id is specified we don't need eveything else
        if self.file_id:
            logging.info('Downloading file by id')
            fd = self.drive.CreateFile({'id': self.file_id})
        else:
            # look for folder and subfolder, if specified.
            parent_file = self.search_folder(self.folder, self.folder_id, None)
            if self.subfolder and not self.folder_id:
                parent_file = self.search_folder(self.subfolder, None, parent_file['id'])

            # if filename is specified, check for existence and download it
            if self.filename:
                query = "trashed=false and title='{}'".format(self.filename)
                if parent_file:
                    query += " and '{}' in parents".format(parent_file['id'])
                file_list = self.drive.ListFile({'q': query, 'maxResults': 1}).GetList()
                if file_list:
                    fd = file_list[0]
                    logging.info('Downloading {} with id: {}'.format(fd['title'], fd['id']))
                else:
                    # File does not exist
                    raise ReportError('File {} not found!'.format(self.filename))
            else:
                raise ReportError('File is not specified!')

        fd.FetchContent(mimetype=self.mimetype)
        self.result_file = fd.content
        return self.process_path_or_buff(self.result_file)

    def search_folder(self, folder=None, folder_id=None, parent_folder_id=None):
        if folder_id:
            parent_file = {'id': folder_id}
        elif folder:
            folder = self.file_formatter.format(folder)
            # If folder is specified, verify it
            logging.info('Checking %s folder', folder)
            query = "trashed=false and title='{}'".format(folder)
            if parent_folder_id:
                query += " and '{}' in parents".format(parent_folder_id)
            file_list = self.drive.ListFile({'q': query, 'maxResults': 1}).GetList()
            if file_list and file_list[0]['mimeType'] == 'application/vnd.google-apps.folder':
                parent_file = file_list[0]
            else:
                raise ReportError('Folder {} not found!'.format(folder))
        else:
            raise ReportError('Folder and Folder id not specified.')

        logging.info("Folder successfully found.")
        return parent_file


class UploadToGoogleDrive(FileResult):
    """
    Uploads the result to Google Drive.

    Needs a google drive service account credentials in order to upload the
    file headlessly. If folder is specified, result is placed inside it. If
    title already exists, it's content is updated.
    """

    folder = None
    folder_id = None
    mime_type = None

    def __init__(self, *args, **kwargs):
        super(UploadToGoogleDrive, self).__init__(*args, **kwargs)
        profile = self.conf['profiles'][self.profile]
        self.drive = create_drive(profile, self.grant)

    def save(self):
        """
        Saves the data to google drive as a google spreadsheet, using filename
        as file's title.
        If folder is specified, the file is placed inside it (first folder with
        given name found), and in the root folder otherwise.
        If the file with given title and inside the given folder exists, it's
        content is updated.
        """
        parent_file, result_file = getattr(self, 'parent_file', None), None
        filename = self.get_filename()

        if not self.folder_id and parent_file is None and self.folder:
            # If folder is specified, verify it
            logging.info('Checking %s folder', self.folder)
            query = "trashed=false and title='{}'".format(self.folder)
            file_list = self.drive.ListFile({'q': query, 'maxResults': 1}).GetList()
            if file_list and file_list[0]['mimeType'] == 'application/vnd.google-apps.folder':
                parent_file = file_list[0]
            else:
                raise ReportError('Folder {} not found!'.format(self.folder))
        elif self.folder_id:
            parent_file = {'id': self.folder_id}

        # Checking if file already exists
        query = "trashed=false and title='{}'".format(filename)
        if parent_file:
            query += " and '{}' in parents".format(parent_file['id'])
        file_list = self.drive.ListFile({'q': query, 'maxResults': 1}).GetList()
        if file_list:
            result_file = file_list[0]
        else:
            # File does not exist, so we create a new one
            # In order to place it in the specified parent folder, it's id is needed
            parents = [{'id': parent_file['id']}] if parent_file else []
            result_file = self.drive.CreateFile({'title': filename,
               'parents': parents, 'mimeType': self.mime_type})

        # Generating an io object with the spreadsheet
        logging.info('Writing the file')

        string_io = self.get_buffer()

        # Uploading the file.
        logging.info('Uploading %s', filename)
        result_file.content = string_io
        result_file.Upload()


class RedashResult(WriteToFile):
    """
    Saves result as json file that can be served to redash via API.
    """

    fillna = ''
    encoding = 'latin-1'

    def __init__(self, *args, **kwargs):
        super(RedashResult, self).__init__(*args, **kwargs)
        self.raw = True

    def save(self):
        self.data.fillna(self.fillna, inplace=True)

        res = {
            'columns': [{'name': c, 'friendly_name': c} for c in self.data.columns],
            'rows': self.data.to_dict('records')
        }

        self.data = six.BytesIO()
        json.dump(res, self.data, encoding=self.encoding, allow_nan=False)
        super(RedashResult, self).save()


class UploadToS3(FileResult):
    """
    Uploads the result to Amazon S3.

    File's destination is defined by bucket and filename parameters (filename
    will be the key of the object in S3).

    The resulting object is processed as with FileReport's logic (i.e.
    converted to excel if extension is xlsx).
    """

    def __init__(self, *args, **kwargs):
        super(UploadToS3, self).__init__(*args, **kwargs)
        import boto3

        self.credentials = get_json_credentials(self)

        key_id = self.credentials['aws_access_key_id']
        logging.info('Connecting to s3 using key %s', key_id)
        self.s3 = boto3.client('s3', **self.credentials)

    def save(self):
        data = self.get_buffer()
        filename = self.get_filename()

        logging.info('Uploading file %s to bucket %s', filename, self.bucket)
        self.s3.put_object(Bucket=self.bucket, Key=filename, Body=data)


class FixedColumnarResult(Result):
    """
    Wrapper result that ensures the presence of a list of columns in the data
    before sending them to an inner result. If a column is not present in the
    data, a column is added and filled with some value (np.nan by default).

    The data is expected to be a pandas.DataFrame or be acceptable by the
    DataFrame's constructor.
    """

    columns = []
    default_value = np.nan

    def __init__(self, conf, data, **kwargs):
        super(FixedColumnarResult, self).__init__(conf, data, **kwargs)

        if not isinstance(data, pd.DataFrame):
            data = pd.DataFrame(self.data)
        for column in self.columns:
            data[column] = data.get(column, self.default_value)

        inner_result_class = conf.get_result_class(self.inner_result_type)
        self._inner_result = inner_result_class(conf, data[self.columns], **kwargs)

    def save(self):
        self._inner_result.save()


<<<<<<< HEAD
class Profile(six.moves.UserDict):
    """
    A dictionary that retrieves credentials on demand.
    When 'credentials' key is accessed, this object will lazily read
    credentials from a file or an environment variable.
    """
    _default_env_template = 'LAIKA_CREDENTIALS_{name}'
    _contents_key = '_contents'

    def _fetch_content(self):
        creds_file = self.data.get('credentials')
        if creds_file:
            with open(creds_file) as f:
                self.data[self._contents_key] = f.read()
        else:
            env_variable = self.data.get('env_variable')
            if not env_variable:
                env_variable = self._default_env_template.format(name=self['name']).upper()
            self.data[self._contents_key] = os.environ[env_variable]

    def __getitem__(self, key):
        if key == 'credentials':
            if self._contents_key not in self.data:
                self._fetch_content()
            return self.data[self._contents_key]

        return self.data[key]
=======
class PartitionedResult(Result):
    """
    Wrapper result that will partition the incoming data by the provided
    partition key, and execute one inner result for each partition. Each inner
    result will receive it's group in 'partition_group' variable, and will be
    able to use in a template.

    Can optionally partition the data by any key derived from a datetime field
    via strftime, if the partition date format is provided: in that case
    partition key must be a datetime column, or be convertable to one through
    pd.to_datetime.

    The data is expected to be a pandas.DataFrame or be acceptable by the
    DataFrame's constructor.
    """

    partition_date_format = None

    def __init__(self, conf, data, **kwargs):
        super(PartitionedResult, self).__init__(conf, data, **kwargs)
        data = data if isinstance(data, pd.DataFrame) else pd.DataFrame(data)

        if self.partition_date_format:
            group_index = pd.to_datetime(data[self.partition_key])
            group_index = group_index.dt.strftime(self.partition_date_format)
        else:
            group_index = data[self.partition_key]

        self._inner_results = []

        variables = kwargs.pop('variables', {})
        for group, group_data in data.groupby(group_index):
            klass = conf.get_result_class(self.inner_result_type)
            group_variables = variables.copy()
            group_variables.update({'partition_group': group})
            inner_result = klass(conf, group_data, variables=group_variables, **kwargs)
            self._inner_results.append(inner_result)

    def save(self):
        for result in self._inner_results:
            result.save()
>>>>>>> 66c17e2d


class Config(dict):
    """
    Config dict with methods to retrieve some predefined configurations.
    It's actually only saving defined configurations, like timezone, and
    reports, profiles and connections. Those are can be accessed like this:

    >>> conf['reports']['my_report']
    {'type': 'file', 'results': ...}

    Also Config has the mapping for existing Query and Result classes, which
    you can access by name (from configuration file).
    """

    _report_map = {
        'file': FileReport,
        'module': ModuleReport,
        'query': QueryReport,
        'redash': RedashReport,
        'bash': BashReport,
        'adwords': AdwordsReport,
        'facebook': FacebookInsightsReport,
        'trackeame': TrackeameReport,
        'drive': DownloadFromGoogleDrive,
        's3': DownloadFromS3,
        'rtbhouse': RTBHouseReport,
        'rakuten': RakutenReport
    }
    _result_map = {
        'module': ModuleResult,
        'file': WriteToFile,
        'email': SendEmail,
        'ftp': UploadToFtp,
        'sftp': UploadToSftp,
        'drive': UploadToGoogleDrive,
        'redash': RedashResult,
        's3': UploadToS3,
        'fixed': FixedColumnarResult,
        'partitioned': PartitionedResult
    }

    def __init__(self, config, pwd=None):
        if isinstance(config, six.string_types):
            config = json.load(open(config))

        self._conf = config

        self._global_config_fields = ['timezone', 'pwd', 'now']
        self.overwrite_attributes(self._conf)

        self.pwd = self.pwd or pwd
        if self.pwd:
            logging.info('Changing directory to %s', self.pwd)
            os.chdir(self.pwd)

        self._update_config(config, self._get_includes(config))

        for key in ['reports', 'connections']:
            self[key] = {i['name']: i for i in self._conf[key]}

        self['profiles'] = {p['name']: Profile(p) for p in self._conf['profiles']}

    def _get_includes(self, config):
        include_config = {}
        for item in config.get('include', []):
            partial_config = json.load(open(item))
            self._update_config(partial_config, self._get_includes(partial_config))
            self._update_config(include_config, partial_config)
        return include_config

    def _update_config(self, target, source):
        for key in ['reports', 'profiles', 'connections']:
            if key in source:
                if key not in target:
                    target[key] = []
                for item in source[key]:
                    target[key].append(item)

    def get_report_class(self, name):
        """ Returns a report class for a given name if exists, None otherwise """
        return self._report_map.get(name, None)

    def get_result_class(self, name):
        """ Returns a result class for a given name if exists, None otherwise """
        return self._result_map.get(name, None)

    def get_available_reports(self):
        return self['reports'].keys()

    def overwrite_attributes(self, new_attributes):
        """
        Overwrites global configurations with a passed dictionary.
        Only overwrites predefined fields.
        """
        for key in self._global_config_fields:
            setattr(self, key, new_attributes.get(key, None))


class Runner(object):
    """
    Runner is the responsible of running the reports and passing resulting to
    the results, the way they are configured in the given Config instance.
    """

    def __init__(self, conf, **kwargs):
        self.conf = conf
        self.extra_args = kwargs

    def run(self):
        """ Runs every report for a given config """
        for report in self.conf['reports']:
            self.run_report(report)

    def run_report(self, name):
        """ Runs a report for a given report name. """
        logging.info('Running report %s', name)
        report = self.conf['reports'][name]
        if report is None:
            raise ReportError('Report {} not found!'.format(report))
        report_class = self.conf.get_report_class(report['type'])

        if report_class is None:
            raise ReportError('Report type {} does not exist!'.format(report['type']))

        # Validate all the results for this report
        result_configs = []
        for conf in report['results']:
            result_class = self.conf.get_result_class(conf['type'])
            if result_class is None:
                raise ReportError('Result type {} does not exist!'.format(conf['type']))
            result_configs.append((result_class, conf))

        args = {k: v for k, v in report.items() if k not in {'type', 'results'}}
        args.update(self.extra_args)
        data = report_class(self.conf, **args).process()

        if isinstance(data, pd.DataFrame):
            num_rows, num_columns = data.shape
            logging.info('The report has %s rows x %s columns', num_rows, num_columns)

        for result_class, conf in result_configs:
            logging.info('Saving a result of type %s', conf['type'])
            args = {k: v for k, v in conf.items() if k not in {'type'}}
            args.update(self.extra_args)
            result_class(self.conf, data, **args).save()<|MERGE_RESOLUTION|>--- conflicted
+++ resolved
@@ -1335,7 +1335,6 @@
         self._inner_result.save()
 
 
-<<<<<<< HEAD
 class Profile(six.moves.UserDict):
     """
     A dictionary that retrieves credentials on demand.
@@ -1363,7 +1362,8 @@
             return self.data[self._contents_key]
 
         return self.data[key]
-=======
+
+
 class PartitionedResult(Result):
     """
     Wrapper result that will partition the incoming data by the provided
@@ -1405,7 +1405,6 @@
     def save(self):
         for result in self._inner_results:
             result.save()
->>>>>>> 66c17e2d
 
 
 class Config(dict):
