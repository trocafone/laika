--- conflicted
+++ resolved
@@ -2,11 +2,8 @@
 
 ## [Unreleased]
 
-<<<<<<< HEAD
  - Credentials can now be specified through environment variable
-=======
  - Added Partitioned Result
->>>>>>> 66c17e2d
 
 ## [1.2.2] - 2019-05-17
 
